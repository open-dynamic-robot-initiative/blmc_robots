#include "blmc_robots/solo12.hpp"
#include <cmath>
#include "blmc_robots/common_programs_header.hpp"
#include "real_time_tools/spinner.hpp"

namespace blmc_robots
{
const double Solo12::max_joint_torque_security_margin_ = 0.99;

Solo12::Solo12()
{
<<<<<<< HEAD
  /**
   * Hardware properties
   */
  motor_inertias_.setZero();
  motor_torque_constants_.setZero();
  joint_gear_ratios_.setZero();
  motor_max_current_.setZero();
  max_joint_torques_.setZero();
  joint_zero_positions_.setZero();
  reverse_polarities_.fill(false);
  slider_positions_vector_.resize(5);

  /**
   * Hardware status
   */
  for(unsigned i=0 ; i<motor_enabled_.size(); ++i)
  {
    motor_enabled_[i] = false;
    motor_ready_[i] = false;
  }
  for(unsigned i=0 ; i<motor_board_enabled_.size(); ++i)
  {
    motor_board_enabled_[0] = false;
    motor_board_errors_[0] = 0;
  }

  /**
   * Joint data
   */
  joint_positions_.setZero();
  joint_velocities_.setZero();
  joint_torques_.setZero();
  joint_target_torques_.setZero();
  joint_encoder_index_.setZero();

  /**
   * Additional data
   */
  slider_positions_.setZero();
  contact_sensors_states_.setZero();

  /**
   * Setup some known data
   */

  // for now this value is very small but it is currently for debug mode
  motor_max_current_.fill(8.0); // TODO: set as paramters?
  motor_torque_constants_.fill(0.025);
  motor_inertias_.fill(0.045);
  joint_gear_ratios_.fill(9.0);

  // By default assume the estop is active.
  active_estop_= true;
}

void Solo12::initialize(const std::string &network_id, const std::string &serial_port)
{
  network_id_ = network_id;

  // Create the different mapping
  map_joint_id_to_motor_board_id_ = {0, 1, 1, 0, 2, 2, 3, 4, 4, 3, 5, 5};
  map_joint_id_to_motor_port_id_ = {0, 1, 0, 1, 1, 0, 0, 1, 0, 1, 1, 0};

  // Initialize the communication with the main board.
  main_board_ptr_ = std::make_shared<MasterBoardInterface>(network_id_);
  main_board_ptr_->Init();

  // create the SpiBus (blmc_drivers wrapper around the MasterBoardInterface)
  spi_bus_ = std::make_shared<blmc_drivers::SpiBus>(main_board_ptr_,
                                                    motor_boards_.size());

  // create the motor board objects:
  for(size_t mb_id = 0 ; mb_id < motor_boards_.size() ; ++mb_id)
  {
      motor_boards_[mb_id] =
          std::make_shared<blmc_drivers::SpiMotorBoard>(spi_bus_, mb_id);
  }

  // Create the motors object. j_id is the joint_id
  for(unsigned j_id = 0; j_id < motors_.size(); ++j_id)
  {
      motors_[j_id] = std::make_shared<blmc_drivers::Motor> (
          motor_boards_[map_joint_id_to_motor_board_id_[j_id]],
          map_joint_id_to_motor_port_id_[j_id]);
  }

  // Use a serial port to read slider values.
  serial_reader_ = std::make_shared<blmc_drivers::SerialReader>(serial_port, 5);

  // Create the joint module objects
  joints_.set_motor_array(motors_, motor_torque_constants_, joint_gear_ratios_,
                          joint_zero_positions_, motor_max_current_);

  // Set the maximum joint torque available
  max_joint_torques_ = max_joint_torque_security_margin_ *
                       joints_.get_max_torques().array();

  // fix the polarity to be the same as the urdf model.
  reverse_polarities_ = {false, true, true, true, false, false,
                         false, true, true, true, false, false};
  joints_.set_joint_polarities(reverse_polarities_);

  // The the control gains in order to perform the calibration
  blmc_robots::Vector12d kp, kd;
  kp.fill(2.0);
  kd.fill(0.05);
  joints_.set_position_control_gains(kp, kd);

  // Wait until all the motors are ready.
  spi_bus_->wait_until_ready();

  rt_printf("All motors and boards are ready.\n");
=======
    /**
     * Hardware properties
     */
    motor_inertias_.setZero();
    motor_torque_constants_.setZero();
    joint_gear_ratios_.setZero();
    motor_max_current_.setZero();
    max_joint_torques_.setZero();
    joint_zero_positions_.setZero();
    reverse_polarities_.fill(false);

    /**
     * Hardware status
     */
    for (unsigned i = 0; i < motor_enabled_.size(); ++i)
    {
        motor_enabled_[i] = false;
        motor_ready_[i] = false;
    }
    for (unsigned i = 0; i < motor_board_enabled_.size(); ++i)
    {
        motor_board_enabled_[0] = false;
        motor_board_errors_[0] = 0;
    }

    /**
     * Joint data
     */
    joint_positions_.setZero();
    joint_velocities_.setZero();
    joint_torques_.setZero();
    joint_target_torques_.setZero();
    joint_encoder_index_.setZero();

    /**
     * Additional data
     */
    slider_positions_.setZero();
    contact_sensors_states_.setZero();

    /**
     * Setup some known data
     */

    // for now this value is very small but it is currently for debug mode
    motor_max_current_.fill(4.0);  // TODO: set as paramters?
    motor_torque_constants_.fill(0.025);
    motor_inertias_.fill(0.045);
    joint_gear_ratios_.fill(9.0);
}

void Solo12::initialize(const std::string& network_id)
{
    network_id_ = network_id;

    // Create the different mapping
    map_joint_id_to_motor_board_id_ = {0, 1, 1, 0, 2, 2, 3, 4, 4, 3, 5, 5};
    map_joint_id_to_motor_port_id_ = {0, 1, 0, 1, 1, 0, 0, 1, 0, 1, 1, 0};

    // Initialize the communication with the main board.
    main_board_ptr_ = std::make_shared<MasterBoardInterface>(network_id_);
    main_board_ptr_->Init();

    // create the SpiBus (blmc_drivers wrapper around the MasterBoardInterface)
    spi_bus_ = std::make_shared<blmc_drivers::SpiBus>(main_board_ptr_,
                                                      motor_boards_.size());

    // create the motor board objects:
    for (size_t mb_id = 0; mb_id < motor_boards_.size(); ++mb_id)
    {
        motor_boards_[mb_id] =
            std::make_shared<blmc_drivers::SpiMotorBoard>(spi_bus_, mb_id);
    }

    // Create the motors object. j_id is the joint_id
    for (unsigned j_id = 0; j_id < motors_.size(); ++j_id)
    {
        motors_[j_id] = std::make_shared<blmc_drivers::Motor>(
            motor_boards_[map_joint_id_to_motor_board_id_[j_id]],
            map_joint_id_to_motor_port_id_[j_id]);
    }

    // These are the sliders plugged on the first motor board.
    sliders_[0] =
        std::make_shared<blmc_drivers::AnalogSensor>(motor_boards_[0], 0);
    sliders_[1] =
        std::make_shared<blmc_drivers::AnalogSensor>(motor_boards_[0], 1);
    // These data ar the copy of the first ones.
    sliders_[2] =
        std::make_shared<blmc_drivers::AnalogSensor>(motor_boards_[0], 0);
    sliders_[3] =
        std::make_shared<blmc_drivers::AnalogSensor>(motor_boards_[0], 1);

    // Create the joint module objects
    joints_.set_motor_array(motors_,
                            motor_torque_constants_,
                            joint_gear_ratios_,
                            joint_zero_positions_,
                            motor_max_current_);

    // Set the maximum joint torque available
    max_joint_torques_ =
        max_joint_torque_security_margin_ * joints_.get_max_torques().array();

    // fix the polarity to be the same as the urdf model.
    reverse_polarities_ = {true,
                           true,
                           true,
                           false,
                           false,
                           false,
                           true,
                           true,
                           true,
                           false,
                           false,
                           false};
    joints_.set_joint_polarities(reverse_polarities_);

    // The the control gains in order to perform the calibration
    blmc_robots::Vector12d kp, kd;
    kp.fill(3.0);
    kd.fill(0.1);
    joints_.set_position_control_gains(kp, kd);

    // Wait until all the motors are ready.
    spi_bus_->wait_until_ready();

    rt_printf("All motors and boards are ready.\n");
>>>>>>> 6b916486
}

void Solo12::acquire_sensors()
{
<<<<<<< HEAD
  /**
    * Joint data
    */
  // acquire the joint position
  joint_positions_ = joints_.get_measured_angles();
  // acquire the joint velocities
  joint_velocities_ = joints_.get_measured_velocities();
  // acquire the joint torques
  joint_torques_ = joints_.get_measured_torques();
  // acquire the target joint torques
  joint_target_torques_ = joints_.get_sent_torques();

  // The index angle is not transmitted.
  joint_encoder_index_ = joints_.get_measured_index_angles();

  /**
    * Additional data
    */
  // acquire the slider positions
  // TODO: Handle case that no new values are arriving.
  serial_reader_->fill_vector(slider_positions_vector_);
  for (unsigned i = 0; i < slider_positions_.size(); ++i)
  {
    // acquire the slider
    slider_positions_(i) = double(slider_positions_vector_[i+1]) / 1024.;
  }

  active_estop_ = slider_positions_vector_[0] == 0;

  /**
   * The different status.
   */

  // motor board status
  for(size_t i = 0; i < motor_boards_.size(); ++i)
  {
      const blmc_drivers::MotorBoardStatus& motor_board_status =
          motor_boards_[i]->get_status()->newest_element();
      motor_board_enabled_[i] = motor_board_status.system_enabled;
      motor_board_errors_[i] = motor_board_status.error_code;
  }
  // motors status
  for(size_t j_id = 0; j_id < motors_.size(); ++j_id)
  {
      const blmc_drivers::MotorBoardStatus& motor_board_status =
          motor_boards_[map_joint_id_to_motor_board_id_[j_id]]
          ->get_status()->newest_element();

      motor_enabled_[j_id] = (map_joint_id_to_motor_port_id_[j_id] == 1) ?
                             motor_board_status.motor2_enabled:
                             motor_board_status.motor1_enabled;
      motor_ready_[j_id] = (map_joint_id_to_motor_port_id_[j_id] == 1) ?
                           motor_board_status.motor2_ready:
                           motor_board_status.motor1_ready;
  }
=======
    /**
     * Joint data
     */
    // acquire the joint position
    joint_positions_ = joints_.get_measured_angles();
    // acquire the joint velocities
    joint_velocities_ = joints_.get_measured_velocities();
    // acquire the joint torques
    joint_torques_ = joints_.get_measured_torques();
    // acquire the target joint torques
    joint_target_torques_ = joints_.get_sent_torques();

    // The index angle is not transmitted.
    joint_encoder_index_ = joints_.get_measured_index_angles();

    /**
     * Additional data
     */
    // acquire the slider positions
    for (unsigned i = 0; i < slider_positions_.size(); ++i)
    {
        // acquire the slider
        slider_positions_(i) = sliders_[i]->get_measurement()->newest_element();
    }

    /**
     * The different status.
     */

    // motor board status
    for (size_t i = 0; i < motor_boards_.size(); ++i)
    {
        const blmc_drivers::MotorBoardStatus& motor_board_status =
            motor_boards_[i]->get_status()->newest_element();
        motor_board_enabled_[i] = motor_board_status.system_enabled;
        motor_board_errors_[i] = motor_board_status.error_code;
    }
    // motors status
    for (size_t j_id = 0; j_id < motors_.size(); ++j_id)
    {
        const blmc_drivers::MotorBoardStatus& motor_board_status =
            motor_boards_[map_joint_id_to_motor_board_id_[j_id]]
                ->get_status()
                ->newest_element();

        motor_enabled_[j_id] = (map_joint_id_to_motor_port_id_[j_id] == 1)
                                   ? motor_board_status.motor2_enabled
                                   : motor_board_status.motor1_enabled;
        motor_ready_[j_id] = (map_joint_id_to_motor_port_id_[j_id] == 1)
                                 ? motor_board_status.motor2_ready
                                 : motor_board_status.motor1_ready;
    }
>>>>>>> 6b916486
}

void Solo12::set_max_joint_torques(const double& max_joint_torques)
{
    max_joint_torques_.fill(max_joint_torques);
}

void Solo12::send_target_joint_torque(
    const Eigen::Ref<Vector12d> target_joint_torque)
{
<<<<<<< HEAD
  static int estop_msg_counter_ = 0;
  Vector12d ctrl_torque = target_joint_torque;
  if (active_estop_) {
    ctrl_torque.fill(0.);
    estop_msg_counter_ += 1;
    if (estop_msg_counter_ % 5000 == 0) {
      rt_printf("solo12: estop is active. Setting ctrl_torque to zero.\n");
    }
  }
  ctrl_torque = ctrl_torque.array().min(max_joint_torques_);
  ctrl_torque = ctrl_torque.array().max(- max_joint_torques_);
  joints_.set_torques(ctrl_torque);
  joints_.send_torques();
=======
    Vector12d ctrl_torque = target_joint_torque;
    ctrl_torque = ctrl_torque.array().min(max_joint_torques_);
    ctrl_torque = ctrl_torque.array().max(-max_joint_torques_);
    joints_.set_torques(ctrl_torque);
    joints_.send_torques();
>>>>>>> 6b916486
}

bool Solo12::calibrate(const Vector12d& home_offset_rad)
{
    // Maximum distance is twice the angle between joint indexes
    double search_distance_limit_rad =
        10.0 * (2.0 * M_PI / joint_gear_ratios_(0));
    Vector12d profile_step_size_rad = Vector12d::Constant(0.001);
    HomingReturnCode homing_return_code = joints_.execute_homing(
        search_distance_limit_rad, home_offset_rad, profile_step_size_rad);
    if (homing_return_code == HomingReturnCode::FAILED)
    {
        return false;
    }
    Vector12d zero_pose = Vector12d::Zero();
    joints_.go_to(zero_pose);
    return true;
}

}  // namespace blmc_robots<|MERGE_RESOLUTION|>--- conflicted
+++ resolved
@@ -9,120 +9,6 @@
 
 Solo12::Solo12()
 {
-<<<<<<< HEAD
-  /**
-   * Hardware properties
-   */
-  motor_inertias_.setZero();
-  motor_torque_constants_.setZero();
-  joint_gear_ratios_.setZero();
-  motor_max_current_.setZero();
-  max_joint_torques_.setZero();
-  joint_zero_positions_.setZero();
-  reverse_polarities_.fill(false);
-  slider_positions_vector_.resize(5);
-
-  /**
-   * Hardware status
-   */
-  for(unsigned i=0 ; i<motor_enabled_.size(); ++i)
-  {
-    motor_enabled_[i] = false;
-    motor_ready_[i] = false;
-  }
-  for(unsigned i=0 ; i<motor_board_enabled_.size(); ++i)
-  {
-    motor_board_enabled_[0] = false;
-    motor_board_errors_[0] = 0;
-  }
-
-  /**
-   * Joint data
-   */
-  joint_positions_.setZero();
-  joint_velocities_.setZero();
-  joint_torques_.setZero();
-  joint_target_torques_.setZero();
-  joint_encoder_index_.setZero();
-
-  /**
-   * Additional data
-   */
-  slider_positions_.setZero();
-  contact_sensors_states_.setZero();
-
-  /**
-   * Setup some known data
-   */
-
-  // for now this value is very small but it is currently for debug mode
-  motor_max_current_.fill(8.0); // TODO: set as paramters?
-  motor_torque_constants_.fill(0.025);
-  motor_inertias_.fill(0.045);
-  joint_gear_ratios_.fill(9.0);
-
-  // By default assume the estop is active.
-  active_estop_= true;
-}
-
-void Solo12::initialize(const std::string &network_id, const std::string &serial_port)
-{
-  network_id_ = network_id;
-
-  // Create the different mapping
-  map_joint_id_to_motor_board_id_ = {0, 1, 1, 0, 2, 2, 3, 4, 4, 3, 5, 5};
-  map_joint_id_to_motor_port_id_ = {0, 1, 0, 1, 1, 0, 0, 1, 0, 1, 1, 0};
-
-  // Initialize the communication with the main board.
-  main_board_ptr_ = std::make_shared<MasterBoardInterface>(network_id_);
-  main_board_ptr_->Init();
-
-  // create the SpiBus (blmc_drivers wrapper around the MasterBoardInterface)
-  spi_bus_ = std::make_shared<blmc_drivers::SpiBus>(main_board_ptr_,
-                                                    motor_boards_.size());
-
-  // create the motor board objects:
-  for(size_t mb_id = 0 ; mb_id < motor_boards_.size() ; ++mb_id)
-  {
-      motor_boards_[mb_id] =
-          std::make_shared<blmc_drivers::SpiMotorBoard>(spi_bus_, mb_id);
-  }
-
-  // Create the motors object. j_id is the joint_id
-  for(unsigned j_id = 0; j_id < motors_.size(); ++j_id)
-  {
-      motors_[j_id] = std::make_shared<blmc_drivers::Motor> (
-          motor_boards_[map_joint_id_to_motor_board_id_[j_id]],
-          map_joint_id_to_motor_port_id_[j_id]);
-  }
-
-  // Use a serial port to read slider values.
-  serial_reader_ = std::make_shared<blmc_drivers::SerialReader>(serial_port, 5);
-
-  // Create the joint module objects
-  joints_.set_motor_array(motors_, motor_torque_constants_, joint_gear_ratios_,
-                          joint_zero_positions_, motor_max_current_);
-
-  // Set the maximum joint torque available
-  max_joint_torques_ = max_joint_torque_security_margin_ *
-                       joints_.get_max_torques().array();
-
-  // fix the polarity to be the same as the urdf model.
-  reverse_polarities_ = {false, true, true, true, false, false,
-                         false, true, true, true, false, false};
-  joints_.set_joint_polarities(reverse_polarities_);
-
-  // The the control gains in order to perform the calibration
-  blmc_robots::Vector12d kp, kd;
-  kp.fill(2.0);
-  kd.fill(0.05);
-  joints_.set_position_control_gains(kp, kd);
-
-  // Wait until all the motors are ready.
-  spi_bus_->wait_until_ready();
-
-  rt_printf("All motors and boards are ready.\n");
-=======
     /**
      * Hardware properties
      */
@@ -133,16 +19,17 @@
     max_joint_torques_.setZero();
     joint_zero_positions_.setZero();
     reverse_polarities_.fill(false);
+    slider_positions_vector_.resize(5);
 
     /**
      * Hardware status
      */
-    for (unsigned i = 0; i < motor_enabled_.size(); ++i)
+    for(unsigned i=0 ; i<motor_enabled_.size(); ++i)
     {
         motor_enabled_[i] = false;
         motor_ready_[i] = false;
     }
-    for (unsigned i = 0; i < motor_board_enabled_.size(); ++i)
+    for(unsigned i=0 ; i<motor_board_enabled_.size(); ++i)
     {
         motor_board_enabled_[0] = false;
         motor_board_errors_[0] = 0;
@@ -168,13 +55,17 @@
      */
 
     // for now this value is very small but it is currently for debug mode
-    motor_max_current_.fill(4.0);  // TODO: set as paramters?
+    motor_max_current_.fill(8.0); // TODO: set as paramters?
     motor_torque_constants_.fill(0.025);
     motor_inertias_.fill(0.045);
     joint_gear_ratios_.fill(9.0);
-}
-
-void Solo12::initialize(const std::string& network_id)
+
+    // By default assume the estop is active.
+    active_estop_= true;
+}
+
+void Solo12::initialize(const std::string &network_id, const
+                        std::string &serial_port)
 {
     network_id_ = network_id;
 
@@ -188,132 +79,53 @@
 
     // create the SpiBus (blmc_drivers wrapper around the MasterBoardInterface)
     spi_bus_ = std::make_shared<blmc_drivers::SpiBus>(main_board_ptr_,
-                                                      motor_boards_.size());
+                                                        motor_boards_.size());
 
     // create the motor board objects:
-    for (size_t mb_id = 0; mb_id < motor_boards_.size(); ++mb_id)
+    for(size_t mb_id = 0 ; mb_id < motor_boards_.size() ; ++mb_id)
     {
         motor_boards_[mb_id] =
             std::make_shared<blmc_drivers::SpiMotorBoard>(spi_bus_, mb_id);
     }
 
     // Create the motors object. j_id is the joint_id
-    for (unsigned j_id = 0; j_id < motors_.size(); ++j_id)
-    {
-        motors_[j_id] = std::make_shared<blmc_drivers::Motor>(
+    for(unsigned j_id = 0; j_id < motors_.size(); ++j_id)
+    {
+        motors_[j_id] = std::make_shared<blmc_drivers::Motor> (
             motor_boards_[map_joint_id_to_motor_board_id_[j_id]],
             map_joint_id_to_motor_port_id_[j_id]);
     }
 
-    // These are the sliders plugged on the first motor board.
-    sliders_[0] =
-        std::make_shared<blmc_drivers::AnalogSensor>(motor_boards_[0], 0);
-    sliders_[1] =
-        std::make_shared<blmc_drivers::AnalogSensor>(motor_boards_[0], 1);
-    // These data ar the copy of the first ones.
-    sliders_[2] =
-        std::make_shared<blmc_drivers::AnalogSensor>(motor_boards_[0], 0);
-    sliders_[3] =
-        std::make_shared<blmc_drivers::AnalogSensor>(motor_boards_[0], 1);
+    // Use a serial port to read slider values.
+    serial_reader_ = std::make_shared<blmc_drivers::SerialReader>(serial_port, 5);
 
     // Create the joint module objects
-    joints_.set_motor_array(motors_,
-                            motor_torque_constants_,
-                            joint_gear_ratios_,
-                            joint_zero_positions_,
-                            motor_max_current_);
+    joints_.set_motor_array(motors_, motor_torque_constants_, joint_gear_ratios_,
+                            joint_zero_positions_, motor_max_current_);
 
     // Set the maximum joint torque available
-    max_joint_torques_ =
-        max_joint_torque_security_margin_ * joints_.get_max_torques().array();
+    max_joint_torques_ = max_joint_torque_security_margin_ *
+                        joints_.get_max_torques().array();
 
     // fix the polarity to be the same as the urdf model.
-    reverse_polarities_ = {true,
-                           true,
-                           true,
-                           false,
-                           false,
-                           false,
-                           true,
-                           true,
-                           true,
-                           false,
-                           false,
-                           false};
+    reverse_polarities_ = {false, true, true, true, false, false,
+                            false, true, true, true, false, false};
     joints_.set_joint_polarities(reverse_polarities_);
 
     // The the control gains in order to perform the calibration
     blmc_robots::Vector12d kp, kd;
-    kp.fill(3.0);
-    kd.fill(0.1);
+    kp.fill(2.0);
+    kd.fill(0.05);
     joints_.set_position_control_gains(kp, kd);
 
     // Wait until all the motors are ready.
     spi_bus_->wait_until_ready();
 
     rt_printf("All motors and boards are ready.\n");
->>>>>>> 6b916486
 }
 
 void Solo12::acquire_sensors()
 {
-<<<<<<< HEAD
-  /**
-    * Joint data
-    */
-  // acquire the joint position
-  joint_positions_ = joints_.get_measured_angles();
-  // acquire the joint velocities
-  joint_velocities_ = joints_.get_measured_velocities();
-  // acquire the joint torques
-  joint_torques_ = joints_.get_measured_torques();
-  // acquire the target joint torques
-  joint_target_torques_ = joints_.get_sent_torques();
-
-  // The index angle is not transmitted.
-  joint_encoder_index_ = joints_.get_measured_index_angles();
-
-  /**
-    * Additional data
-    */
-  // acquire the slider positions
-  // TODO: Handle case that no new values are arriving.
-  serial_reader_->fill_vector(slider_positions_vector_);
-  for (unsigned i = 0; i < slider_positions_.size(); ++i)
-  {
-    // acquire the slider
-    slider_positions_(i) = double(slider_positions_vector_[i+1]) / 1024.;
-  }
-
-  active_estop_ = slider_positions_vector_[0] == 0;
-
-  /**
-   * The different status.
-   */
-
-  // motor board status
-  for(size_t i = 0; i < motor_boards_.size(); ++i)
-  {
-      const blmc_drivers::MotorBoardStatus& motor_board_status =
-          motor_boards_[i]->get_status()->newest_element();
-      motor_board_enabled_[i] = motor_board_status.system_enabled;
-      motor_board_errors_[i] = motor_board_status.error_code;
-  }
-  // motors status
-  for(size_t j_id = 0; j_id < motors_.size(); ++j_id)
-  {
-      const blmc_drivers::MotorBoardStatus& motor_board_status =
-          motor_boards_[map_joint_id_to_motor_board_id_[j_id]]
-          ->get_status()->newest_element();
-
-      motor_enabled_[j_id] = (map_joint_id_to_motor_port_id_[j_id] == 1) ?
-                             motor_board_status.motor2_enabled:
-                             motor_board_status.motor1_enabled;
-      motor_ready_[j_id] = (map_joint_id_to_motor_port_id_[j_id] == 1) ?
-                           motor_board_status.motor2_ready:
-                           motor_board_status.motor1_ready;
-  }
-=======
     /**
      * Joint data
      */
@@ -333,18 +145,22 @@
      * Additional data
      */
     // acquire the slider positions
+    // TODO: Handle case that no new values are arriving.
+    serial_reader_->fill_vector(slider_positions_vector_);
     for (unsigned i = 0; i < slider_positions_.size(); ++i)
     {
         // acquire the slider
-        slider_positions_(i) = sliders_[i]->get_measurement()->newest_element();
-    }
+        slider_positions_(i) = double(slider_positions_vector_[i+1]) / 1024.;
+    }
+
+    active_estop_ = slider_positions_vector_[0] == 0;
 
     /**
      * The different status.
      */
 
     // motor board status
-    for (size_t i = 0; i < motor_boards_.size(); ++i)
+    for(size_t i = 0; i < motor_boards_.size(); ++i)
     {
         const blmc_drivers::MotorBoardStatus& motor_board_status =
             motor_boards_[i]->get_status()->newest_element();
@@ -352,21 +168,19 @@
         motor_board_errors_[i] = motor_board_status.error_code;
     }
     // motors status
-    for (size_t j_id = 0; j_id < motors_.size(); ++j_id)
+    for(size_t j_id = 0; j_id < motors_.size(); ++j_id)
     {
         const blmc_drivers::MotorBoardStatus& motor_board_status =
             motor_boards_[map_joint_id_to_motor_board_id_[j_id]]
-                ->get_status()
-                ->newest_element();
-
-        motor_enabled_[j_id] = (map_joint_id_to_motor_port_id_[j_id] == 1)
-                                   ? motor_board_status.motor2_enabled
-                                   : motor_board_status.motor1_enabled;
-        motor_ready_[j_id] = (map_joint_id_to_motor_port_id_[j_id] == 1)
-                                 ? motor_board_status.motor2_ready
-                                 : motor_board_status.motor1_ready;
-    }
->>>>>>> 6b916486
+                ->get_status()->newest_element();
+
+        motor_enabled_[j_id] = (map_joint_id_to_motor_port_id_[j_id] == 1) ?
+                                motor_board_status.motor2_enabled:
+                                motor_board_status.motor1_enabled;
+        motor_ready_[j_id] = (map_joint_id_to_motor_port_id_[j_id] == 1) ?
+                            motor_board_status.motor2_ready:
+                            motor_board_status.motor1_ready;
+    }
 }
 
 void Solo12::set_max_joint_torques(const double& max_joint_torques)
@@ -377,27 +191,19 @@
 void Solo12::send_target_joint_torque(
     const Eigen::Ref<Vector12d> target_joint_torque)
 {
-<<<<<<< HEAD
-  static int estop_msg_counter_ = 0;
-  Vector12d ctrl_torque = target_joint_torque;
-  if (active_estop_) {
-    ctrl_torque.fill(0.);
-    estop_msg_counter_ += 1;
-    if (estop_msg_counter_ % 5000 == 0) {
-      rt_printf("solo12: estop is active. Setting ctrl_torque to zero.\n");
-    }
-  }
-  ctrl_torque = ctrl_torque.array().min(max_joint_torques_);
-  ctrl_torque = ctrl_torque.array().max(- max_joint_torques_);
-  joints_.set_torques(ctrl_torque);
-  joints_.send_torques();
-=======
+    static int estop_msg_counter_ = 0;
     Vector12d ctrl_torque = target_joint_torque;
+    if (active_estop_) {
+        ctrl_torque.fill(0.);
+        estop_msg_counter_ += 1;
+        if (estop_msg_counter_ % 5000 == 0) {
+            rt_printf("solo12: estop is active. Setting ctrl_torque to zero.\n");
+        }
+    }
     ctrl_torque = ctrl_torque.array().min(max_joint_torques_);
-    ctrl_torque = ctrl_torque.array().max(-max_joint_torques_);
+    ctrl_torque = ctrl_torque.array().max(- max_joint_torques_);
     joints_.set_torques(ctrl_torque);
     joints_.send_torques();
->>>>>>> 6b916486
 }
 
 bool Solo12::calibrate(const Vector12d& home_offset_rad)
