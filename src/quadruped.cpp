#include <math.h>
#include "blmc_robots/quadruped.hpp"

namespace blmc_robots{

Quadruped::Quadruped()
{
  /**
    * Motor data
    */
  motor_positions_.setZero();
  motor_velocities_.setZero();
  motor_currents_.setZero();
  motor_torques_.setZero();
  motor_inertias_.setZero();
  motor_encoder_indexes_.setZero();
  motor_target_currents_.setZero();
  motor_target_torques_.setZero();
  motor_torque_constants_.setZero();
  target_motor_current_tmp_.setZero();

  for(unsigned i=0 ; i<motor_enabled_.size(); ++i)
  {
    motor_enabled_[i] = false;
    motor_ready_[i] = false;
    motor_to_card_index_[i] = 0;
    motor_to_card_port_index_[i] = 0;
  }
  
  for(unsigned i=0 ; i<motor_board_enabled_.size(); ++i)
  {
    motor_board_enabled_[0] = false;
    motor_board_errors_[0] = 0;
  }

  /**
    * Joint data
    */
  joint_positions_.setZero();
  joint_velocities_.setZero();
  joint_torques_.setZero();
  joint_target_torques_.setZero();
  joint_gear_ratios_.setZero();
  joint_hardstop2zero_offsets_.setZero();
  joint_start2hardstop_offsets_.setZero();

  /**
    * Additional data
    */
  slider_positions_.setZero();
  contact_sensors_states_.setZero();
  motor_max_current_.setZero();

  /**
    * Setup some known data
    */

  // for now this value is very small but it is currently for debug mode
  motor_max_current_.fill(10.0);
  motor_torque_constants_.fill(0.025);
  motor_inertias_.fill(0.045);
  joint_gear_ratios_.fill(9.0);
  joint_max_torque_ = motor_max_current_.array() *
                      motor_torque_constants_.array() *
                      joint_gear_ratios_.array();

  for(unsigned i=0; i<polarity_.size(); ++i)
  {
    polarity_[i] = 0.0;
  }
}


void Quadruped::initialize()
{
  // initialize the communication with the can cards
  for(unsigned i=0 ; i<can_buses_.size() ; ++i)
  {
    std::ostringstream oss;
    oss << "can" << i;
    can_buses_[i] = std::make_shared<blmc_drivers::CanBus>(oss.str());
    can_motor_boards_[i] =
        std::make_shared<blmc_drivers::CanBusMotorBoard>(can_buses_[i]);
    sliders_[i] =
        std::make_shared<blmc_drivers::AnalogSensor>(can_motor_boards_[i], 1);
    // contact_sensors_[i] =
    //     std::make_shared<blmc_drivers::AnalogSensor>(can_motor_boards_[i], 0);
  }

<<<<<<< HEAD
// Assigning contact sensor array data in FL, FR, HL, HR order instead out
// FR, HR, HL, FL
// should be removed and cleaned up
  contact_sensors_[0] =
        std::make_shared<blmc_drivers::AnalogSensor>(can_motor_boards_[3], 0);
  contact_sensors_[1] =
        std::make_shared<blmc_drivers::AnalogSensor>(can_motor_boards_[0], 0);
  contact_sensors_[2] =
        std::make_shared<blmc_drivers::AnalogSensor>(can_motor_boards_[2], 0);
  contact_sensors_[3] =
        std::make_shared<blmc_drivers::AnalogSensor>(can_motor_boards_[1], 0);


  // can 3
  // FL_HFE
  motors_[0] = std::make_shared<blmc_drivers::SafeMotor> (
                 can_motor_boards_[3], 1, motor_max_current_[6]);
  // FL_KFE
  motors_[1] = std::make_shared<blmc_drivers::SafeMotor> (
                 can_motor_boards_[3], 0, motor_max_current_[7]);

  // can 0
  // FR_HFE
  motors_[2] = std::make_shared<blmc_drivers::SafeMotor> (
                 can_motor_boards_[0], 1, motor_max_current_[0]);
  // FR_KFE
  motors_[3] = std::make_shared<blmc_drivers::SafeMotor> (
                 can_motor_boards_[0], 0, motor_max_current_[1]);

  // can 2
  // HL_HFE
  motors_[4] = std::make_shared<blmc_drivers::SafeMotor> (
                 can_motor_boards_[2], 1, motor_max_current_[4]);
  // HL_KFE
  motors_[5] = std::make_shared<blmc_drivers::SafeMotor> (
                 can_motor_boards_[2], 0, motor_max_current_[5]);

 // can 1
 // HR_HFE
 motors_[6] = std::make_shared<blmc_drivers::SafeMotor> (
                can_motor_boards_[1], 1, motor_max_current_[2]);
 // HR_KFE
 motors_[7] = std::make_shared<blmc_drivers::SafeMotor> (
                can_motor_boards_[1], 0, motor_max_current_[3]);


=======
  /**
   * Mapping between the can and the motor
   * FL_HFE - motor 0 - can 3 - port 1
   * FL_KFE - motor 1 - can 3 - port 0
   * FR_HFE - motor 2 - can 0 - port 1
   * FR_KFE - motor 3 - can 0 - port 0
   * HL_HFE - motor 4 - can 2 - port 1
   * HL_KFE - motor 5 - can 2 - port 0
   * HR_HFE - motor 6 - can 1 - port 1
   * HR_KFE - motor 7 - can 1 - port 0
   */
  motor_to_card_index_[0] = 3; // FL_HFE
  motor_to_card_index_[1] = 3; // FL_KFE
  motor_to_card_index_[2] = 0; // FR_HFE
  motor_to_card_index_[3] = 0; // FR_KFE
  motor_to_card_index_[4] = 2; // HL_HFE
  motor_to_card_index_[5] = 2; // HL_KFE
  motor_to_card_index_[6] = 1; // HR_HFE
  motor_to_card_index_[7] = 1; // HR_KFE

  motor_to_card_port_index_[0] = 1; // FL_HFE
  motor_to_card_port_index_[1] = 0; // FL_KFE
  motor_to_card_port_index_[2] = 1; // FR_HFE
  motor_to_card_port_index_[3] = 0; // FR_KFE
  motor_to_card_port_index_[4] = 1; // HL_HFE
  motor_to_card_port_index_[5] = 0; // HL_KFE
  motor_to_card_port_index_[6] = 1; // HR_HFE
  motor_to_card_port_index_[7] = 0; // HR_KFE
>>>>>>> e8050ae7

  // fix the polarity to be the same as the urdf model.
  polarity_[0] = -1.0; // FL_HFE
  polarity_[1] = -1.0; // FL_KFE
  polarity_[2] =  1.0; // FR_HFE
  polarity_[3] =  1.0; // FR_KFE
  polarity_[4] = -1.0; // HL_HFE
  polarity_[5] = -1.0; // HL_KFE
  polarity_[6] =  1.0; // HR_HFE
  polarity_[7] =  1.0; // HR_KFE

  for(unsigned i=0; i<motors_.size() ; ++i)
  {
    motors_[i] = std::make_shared<blmc_drivers::SafeMotor> (
      can_motor_boards_[motor_to_card_index_[i]],
      motor_to_card_port_index_[i],
      motor_max_current_[6]
    );
  }
  // TODO: Add the method to wait until the motors are ready.
  for(unsigned i=0 ; i<can_buses_.size() ; ++i)
  {
    can_motor_boards_[i]->wait_until_ready();
  }
}

void Quadruped::acquire_sensors()
{
  /**
    * Motor data
    */
  for (unsigned i=0 ; i<motors_.size() ; ++i)
  {
    // acquire the motors positions
    motor_positions_(i) =
        polarity_[i] *
        (motors_[i]->get_measurement(mi::position)->newest_element()
        + (joint_start2hardstop_offsets_(i) - joint_hardstop2zero_offsets_(i))
           *joint_gear_ratios_(i));
    // acquire the motors velocities
    motor_velocities_(i) =
        polarity_[i] * motors_[i]->get_measurement(mi::velocity)->newest_element();
    // acquire the motors current
    motor_currents_(i) =
        polarity_[i] * motors_[i]->get_measurement(mi::current)->newest_element();
    // acquire the last sent current sent
    motor_target_currents_(i) =
        polarity_[i] * motors_[i]->get_sent_current_target()->newest_element();
    // acquire the encoder indexes
    motor_encoder_indexes_(i) =
        polarity_[i] *
        (motors_[i]->get_measurement(mi::encoder_index)->length() > 0 ?
          motors_[i]->get_measurement(mi::encoder_index)->newest_element() :
          std::nan(""));
  }
  // acquire the actual motor torques
  motor_torques_ = motor_currents_.array() * motor_torque_constants_.array();
  // acquire the last sent motor torques
  motor_target_torques_ = motor_target_currents_.array() *
                          motor_torque_constants_.array();

  /**
    * Joint data
    */
  // acquire the joint position
  joint_positions_ = motor_positions_.array() / joint_gear_ratios_.array();
  // acquire the joint velocities
  joint_velocities_ = motor_velocities_.array() / joint_gear_ratios_.array();
  // acquire the joint torques
  joint_torques_ = motor_torques_.array() * joint_gear_ratios_.array();
  // acquire the tqrget joint torques
  joint_target_torques_ = motor_target_torques_.array() *
                          joint_gear_ratios_.array();

  /**
    * Additional data
    */
  // acquire the slider positions
  for (unsigned i=0 ; i<slider_positions_.size() ; ++i)
  {
    // acquire the slider
    slider_positions_(i) = sliders_[i]->get_measurement()->newest_element();
    // acquire the current contact states
    contact_sensors_states_(i) =
        contact_sensors_[i]->get_measurement()->newest_element();
  }

  /**
   * The different status.
   */
  
  blmc_drivers::MotorBoardStatus FL_status = 
      can_motor_boards_[3]->get_status()->newest_element();
  blmc_drivers::MotorBoardStatus FR_status = 
      can_motor_boards_[0]->get_status()->newest_element();
  blmc_drivers::MotorBoardStatus HL_status = 
      can_motor_boards_[2]->get_status()->newest_element();
  blmc_drivers::MotorBoardStatus HR_status = 
      can_motor_boards_[1]->get_status()->newest_element();

  motor_board_enabled_[0] = static_cast<bool>(FL_status.system_enabled); // FL board
  motor_board_enabled_[1] = static_cast<bool>(FR_status.system_enabled); // FR board
  motor_board_enabled_[2] = static_cast<bool>(HL_status.system_enabled); // HL board
  motor_board_enabled_[3] = static_cast<bool>(HR_status.system_enabled); // HR board

  motor_board_errors_[0] = static_cast<int>(FL_status.error_code); // FL board
  motor_board_errors_[1] = static_cast<int>(FR_status.error_code); // FR board
  motor_board_errors_[2] = static_cast<int>(HL_status.error_code); // HL board
  motor_board_errors_[3] = static_cast<int>(HR_status.error_code); // HR board

  motor_enabled_[0] = static_cast<bool>(FL_status.motor2_enabled); // FL_HFE
  motor_enabled_[1] = static_cast<bool>(FL_status.motor1_enabled); // FL_KFE
  motor_enabled_[2] = static_cast<bool>(FR_status.motor2_enabled); // FR_HFE
  motor_enabled_[3] = static_cast<bool>(FR_status.motor1_enabled); // FR_KFE
  motor_enabled_[4] = static_cast<bool>(HL_status.motor2_enabled); // HL_HFE
  motor_enabled_[5] = static_cast<bool>(HL_status.motor1_enabled); // HL_KFE
  motor_enabled_[6] = static_cast<bool>(HR_status.motor2_enabled); // HR_HFE
  motor_enabled_[7] = static_cast<bool>(HR_status.motor1_enabled); // HR_KFE

  motor_ready_[0] = static_cast<bool>(FL_status.motor2_ready); // FL_HFE
  motor_ready_[1] = static_cast<bool>(FL_status.motor1_ready); // FL_KFE
  motor_ready_[2] = static_cast<bool>(FR_status.motor2_ready); // FR_HFE
  motor_ready_[3] = static_cast<bool>(FR_status.motor1_ready); // FR_KFE
  motor_ready_[4] = static_cast<bool>(HL_status.motor2_ready); // HL_HFE
  motor_ready_[5] = static_cast<bool>(HL_status.motor1_ready); // HL_KFE
  motor_ready_[6] = static_cast<bool>(HR_status.motor2_ready); // HR_HFE
  motor_ready_[7] = static_cast<bool>(HR_status.motor1_ready); // HR_KFE
}

void Quadruped::set_hardstop2zero_offsets(const Eigen::Ref<Vector8d> hardstop2zero_offsets)
{
  joint_hardstop2zero_offsets_ = hardstop2zero_offsets;
}

void Quadruped::set_start2hardstop_offsets(const Eigen::Ref<Vector8d> start2hardstop_offsets)
{
  joint_start2hardstop_offsets_ = start2hardstop_offsets;
}


void Quadruped::send_target_motor_current(
    const Eigen::Ref<Vector8d> target_motor_current)
{
  // set up the target current
  for(unsigned i=0 ; i<motors_.size() ; ++i)
  {
    motors_[i]->set_current_target(polarity_[i] * target_motor_current(i));
  }

  // actually send the torques to the robot
  for(unsigned i=0 ; i<motors_.size() ; ++i)
  {
    motors_[i]->send_if_input_changed();
  }
}

void Quadruped::send_target_joint_torque(
    const Eigen::Ref<Vector8d> target_joint_torque)
{
  target_motor_current_tmp_ = target_joint_torque.array() /
                              joint_gear_ratios_.array() /
                              motor_torque_constants_.array();
  // we do not use the polarity here because it is used in
  // send_target_motor_current
  send_target_motor_current(target_motor_current_tmp_);
}

} // namespace blmc_robots<|MERGE_RESOLUTION|>--- conflicted
+++ resolved
@@ -26,7 +26,7 @@
     motor_to_card_index_[i] = 0;
     motor_to_card_port_index_[i] = 0;
   }
-  
+
   for(unsigned i=0 ; i<motor_board_enabled_.size(); ++i)
   {
     motor_board_enabled_[0] = false;
@@ -83,58 +83,10 @@
         std::make_shared<blmc_drivers::CanBusMotorBoard>(can_buses_[i]);
     sliders_[i] =
         std::make_shared<blmc_drivers::AnalogSensor>(can_motor_boards_[i], 1);
-    // contact_sensors_[i] =
-    //     std::make_shared<blmc_drivers::AnalogSensor>(can_motor_boards_[i], 0);
-  }
-
-<<<<<<< HEAD
-// Assigning contact sensor array data in FL, FR, HL, HR order instead out
-// FR, HR, HL, FL
-// should be removed and cleaned up
-  contact_sensors_[0] =
-        std::make_shared<blmc_drivers::AnalogSensor>(can_motor_boards_[3], 0);
-  contact_sensors_[1] =
-        std::make_shared<blmc_drivers::AnalogSensor>(can_motor_boards_[0], 0);
-  contact_sensors_[2] =
-        std::make_shared<blmc_drivers::AnalogSensor>(can_motor_boards_[2], 0);
-  contact_sensors_[3] =
-        std::make_shared<blmc_drivers::AnalogSensor>(can_motor_boards_[1], 0);
-
-
-  // can 3
-  // FL_HFE
-  motors_[0] = std::make_shared<blmc_drivers::SafeMotor> (
-                 can_motor_boards_[3], 1, motor_max_current_[6]);
-  // FL_KFE
-  motors_[1] = std::make_shared<blmc_drivers::SafeMotor> (
-                 can_motor_boards_[3], 0, motor_max_current_[7]);
-
-  // can 0
-  // FR_HFE
-  motors_[2] = std::make_shared<blmc_drivers::SafeMotor> (
-                 can_motor_boards_[0], 1, motor_max_current_[0]);
-  // FR_KFE
-  motors_[3] = std::make_shared<blmc_drivers::SafeMotor> (
-                 can_motor_boards_[0], 0, motor_max_current_[1]);
-
-  // can 2
-  // HL_HFE
-  motors_[4] = std::make_shared<blmc_drivers::SafeMotor> (
-                 can_motor_boards_[2], 1, motor_max_current_[4]);
-  // HL_KFE
-  motors_[5] = std::make_shared<blmc_drivers::SafeMotor> (
-                 can_motor_boards_[2], 0, motor_max_current_[5]);
-
- // can 1
- // HR_HFE
- motors_[6] = std::make_shared<blmc_drivers::SafeMotor> (
-                can_motor_boards_[1], 1, motor_max_current_[2]);
- // HR_KFE
- motors_[7] = std::make_shared<blmc_drivers::SafeMotor> (
-                can_motor_boards_[1], 0, motor_max_current_[3]);
-
-
-=======
+    contact_sensors_[i] =
+        std::make_shared<blmc_drivers::AnalogSensor>(can_motor_boards_[i], 0);
+  }
+
   /**
    * Mapping between the can and the motor
    * FL_HFE - motor 0 - can 3 - port 1
@@ -163,7 +115,6 @@
   motor_to_card_port_index_[5] = 0; // HL_KFE
   motor_to_card_port_index_[6] = 1; // HR_HFE
   motor_to_card_port_index_[7] = 0; // HR_KFE
->>>>>>> e8050ae7
 
   // fix the polarity to be the same as the urdf model.
   polarity_[0] = -1.0; // FL_HFE
@@ -254,14 +205,14 @@
   /**
    * The different status.
    */
-  
-  blmc_drivers::MotorBoardStatus FL_status = 
+
+  blmc_drivers::MotorBoardStatus FL_status =
       can_motor_boards_[3]->get_status()->newest_element();
-  blmc_drivers::MotorBoardStatus FR_status = 
+  blmc_drivers::MotorBoardStatus FR_status =
       can_motor_boards_[0]->get_status()->newest_element();
-  blmc_drivers::MotorBoardStatus HL_status = 
+  blmc_drivers::MotorBoardStatus HL_status =
       can_motor_boards_[2]->get_status()->newest_element();
-  blmc_drivers::MotorBoardStatus HR_status = 
+  blmc_drivers::MotorBoardStatus HR_status =
       can_motor_boards_[1]->get_status()->newest_element();
 
   motor_board_enabled_[0] = static_cast<bool>(FL_status.system_enabled); // FL board
