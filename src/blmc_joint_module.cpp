/**
 * @file blmc_joint_module.cpp
 * @author Maximilien Naveau (maximilien.naveau@gmail.com)
 * @author Manuel Wuthrich
 * @license License BSD-3-Clause
 * @copyright Copyright (c) 2019, New York University and Max Planck
 * Gesellschaft.
 * @date 2019-07-11
 */

#include "blmc_robots/blmc_joint_module.hpp"
#include <cmath>
#include "real_time_tools/iostream.hpp"
#include "real_time_tools/spinner.hpp"

namespace blmc_robots
{
BlmcJointModule::BlmcJointModule(
    std::shared_ptr<blmc_drivers::MotorInterface> motor,
    const double& motor_constant,
    const double& gear_ratio,
    const double& zero_angle,
    const bool& reverse_polarity,
    const double& max_current)
{
    motor_ = motor;
    motor_constant_ = motor_constant;
    gear_ratio_ = gear_ratio;
    set_zero_angle(zero_angle);
    polarity_ = reverse_polarity ? -1.0 : 1.0;
    max_current_ = max_current;

    position_control_gain_p_ = 0;
    position_control_gain_d_ = 0;
}

void BlmcJointModule::set_torque(const double& desired_torque)
{
    double desired_current = joint_torque_to_motor_current(desired_torque);

    if (std::fabs(desired_current) > max_current_)
    {
        std::cout << "something went wrong, it should never happen"
                     " that desired_current > "
                  << max_current_ << ". desired_current: " << desired_current
                  << std::endl;
        exit(-1);
    }
    motor_->set_current_target(polarity_ * desired_current);
}

void BlmcJointModule::set_zero_angle(const double& zero_angle)
{
    zero_angle_ = zero_angle;
}

void BlmcJointModule::set_joint_polarity(const bool& reverse_polarity)
{
    polarity_ = reverse_polarity ? -1.0 : 1.0;
}
void BlmcJointModule::send_torque()
{
    motor_->send_if_input_changed();
}

double BlmcJointModule::get_max_torque() const
{
    return motor_current_to_joint_torque(max_current_);
}

double BlmcJointModule::get_sent_torque() const
{
    auto measurement_history = motor_->get_sent_current_target();

    if (measurement_history->length() == 0)
    {
        return std::numeric_limits<double>::quiet_NaN();
    }
    return motor_current_to_joint_torque(measurement_history->newest_element());
}

double BlmcJointModule::get_measured_torque() const
{
    return motor_current_to_joint_torque(get_motor_measurement(mi::current));
}

double BlmcJointModule::get_measured_angle() const
{
    return get_motor_measurement(mi::position) / gear_ratio_ - zero_angle_;
}

double BlmcJointModule::get_measured_velocity() const
{
    return get_motor_measurement(mi::velocity) / gear_ratio_;
}

double BlmcJointModule::joint_torque_to_motor_current(double torque) const
{
    return torque / gear_ratio_ / motor_constant_;
}

double BlmcJointModule::motor_current_to_joint_torque(double current) const
{
    return current * gear_ratio_ * motor_constant_;
}

double BlmcJointModule::get_measured_index_angle() const
{
    return get_motor_measurement(mi::encoder_index) / gear_ratio_;
}

double BlmcJointModule::get_zero_angle() const
{
    return zero_angle_;
}

double BlmcJointModule::get_motor_measurement(const mi& measurement_id) const
{
    auto measurement_history = motor_->get_measurement(measurement_id);

    if (measurement_history->length() == 0)
    {
        // rt_printf("get_motor_measurement returns NaN\n");
        return std::numeric_limits<double>::quiet_NaN();
    }
    return polarity_ * measurement_history->newest_element();
}

long int BlmcJointModule::get_motor_measurement_index(
    const mi& measurement_id) const
{
    auto measurement_history = motor_->get_measurement(measurement_id);

    if (measurement_history->length() == 0)
    {
        // rt_printf("get_motor_measurement_index returns NaN\n");
        return -1;
    }
    return measurement_history->newest_timeindex();
}

void BlmcJointModule::set_position_control_gains(double kp, double kd)
{
    position_control_gain_p_ = kp;
    position_control_gain_d_ = kd;
}

double BlmcJointModule::execute_position_controller(
    double target_position_rad) const
{
    double diff = target_position_rad - get_measured_angle();

    // simple PD control
    double desired_torque = position_control_gain_p_ * diff -
                            position_control_gain_d_ * get_measured_velocity();

    // clamp torque
    const double max_torque = motor_current_to_joint_torque(max_current_) * 0.9;
    if (desired_torque > max_torque)
    {
        desired_torque = max_torque;
    }
    else if (desired_torque < -max_torque)
    {
        desired_torque = -max_torque;
    }

    return desired_torque;
}

bool BlmcJointModule::calibrate(double& angle_zero_to_index,
                                double& index_angle,
                                bool mechanical_calibration)
{
    // save the current position
    double starting_position = get_measured_angle();
    rt_printf("Starting pose is=%f\n", starting_position);

    // reset the ouput
    index_angle = 0.0;

    // we reset the internal zero angle.
    zero_angle_ = 0.0;

    long int last_index_time = get_motor_measurement_index(mi::encoder_index);
    if (std::isnan(last_index_time))
    {
        last_index_time = -1;
    }
    bool reached_next_index = false;
    real_time_tools::Spinner spinner;
    spinner.set_period(0.001);
    rt_printf("Search for the index\n");
    while (!reached_next_index)
    {
        // Small D gain
        double k_d = 0.2;
        // Small desired velocity
        double joint_vel_des = 0.8;
        // Velocity controller
        double actual_velocity = get_measured_velocity();
        double torque = +k_d * (joint_vel_des - actual_velocity);
        // rt_printf("error=%f, vel_des=%f, vel=%f, tau=%f\n", joint_vel_des -
        // actual_velocity, joint_vel_des, actual_velocity, torque); Send the
        // torque command
        set_torque(torque);
        send_torque();
        // check stop
        long int actual_index_time =
            get_motor_measurement_index(mi::encoder_index);
        double actual_index_angle = get_measured_index_angle();

        reached_next_index = (actual_index_time > last_index_time);
        // rt_printf("last_index_time=%ld, actual_index_time=%ld,
        // actual_index_angle=%f\n", last_index_time, actual_index_time,
        // actual_index_angle);
        if (reached_next_index)
        {
            index_angle = actual_index_angle;
        }
        spinner.spin();
    }
    // reset the control to zero torque
    set_torque(0.0);
    send_torque();
    spinner.spin();

    // get the indexes and stuff
    if (mechanical_calibration)
    {
        angle_zero_to_index = index_angle - starting_position;
    }
    zero_angle_ = index_angle - angle_zero_to_index;

    rt_printf("Zero angle is=%f\n", zero_angle_);
    rt_printf("Zero angle to index angle is=%f\n", angle_zero_to_index);
    rt_printf("Index angle is=%f\n", index_angle);

    rt_printf("Position Control\n");
    // Go to 0
    double init_pose = get_measured_angle();
    double final_pose = 0.0;
    double final_angle = 0.0;
    int traj_time = 2.0 / 0.001;
    int counter = 0;
    double torque_int = 0.0;
    double torque_sat = 0.1;  // Nm
    bool reached_zero_pose = 0;
    while (!reached_zero_pose)
    {
        // Small P gain
        double k_p = 2.5;
        // Integrale gain
        double k_i = 0.5;
        // desired pose
        double alpha = 1.0 - (double)((double)counter / (double)traj_time);
        double des_angle = alpha * init_pose + (1.0 - alpha) * final_pose;
        // compute the error
        double current_angle = get_measured_angle();
        double err = des_angle - current_angle;
        // small saturation in intensity
        torque_int += k_i * err * 0.001;  // 1 ms sampling period
        if (torque_int > torque_sat)
        {
            torque_int = torque_sat;
        }
        if (torque_int < -torque_sat)
        {
            torque_int = -torque_sat;
        }
        // Position controller
        double torque = k_p * err + torque_int;
        // rt_printf("error=%f, torque_int=%f, tau=%f\n", err, torque_int,
        // torque); Send the torque command
        set_torque(torque);
        send_torque();
        // check out
        reached_zero_pose =
            (std::fabs(current_angle) <= 1e-2);  // nearly 0.1 degree
        if (reached_zero_pose)
        {
            final_angle = -err;
        }
        spinner.spin();
        ++counter;
        if (counter > traj_time)
        {
            counter = traj_time;
        }
    }
    rt_printf("Final angle is=%f\n", final_angle);
    // reset the control to zero torque
    set_torque(0.0);
    send_torque();
    spinner.spin();

    // FIXME: always returns true as there is no error checking
    return true;
}

void BlmcJointModule::init_homing(int joint_id,
                                  double search_distance_limit_rad,
                                  double home_offset_rad,
                                  double profile_step_size_rad)
{
    // reset the internal zero angle.
    set_zero_angle(0.0);

    // TODO: would be nice if the joint instance had a `name` or `id` and class
    // level instead of storing it here (to make more useful debug prints).
    homing_state_.joint_id = joint_id;

    homing_state_.search_distance_limit_rad = search_distance_limit_rad;
    homing_state_.home_offset_rad = home_offset_rad;
    homing_state_.profile_step_size_rad = profile_step_size_rad;
    homing_state_.last_encoder_index_time_index =
        get_motor_measurement_index(mi::encoder_index);
    homing_state_.target_position_rad = get_measured_angle();
    homing_state_.step_count = 0;
    homing_state_.start_position = get_measured_angle();

    homing_state_.status = HomingReturnCode::RUNNING;
}

HomingReturnCode BlmcJointModule::update_homing()
{
    switch (homing_state_.status)
    {
        case HomingReturnCode::NOT_INITIALIZED:
            set_torque(0.0);
            send_torque();
            rt_printf("[%d] Homing is not initialized.  Abort.\n",
                      homing_state_.joint_id);
            break;

        case HomingReturnCode::FAILED:
            // when failed, send zero-torque commands
            set_torque(0.0);
            break;

        case HomingReturnCode::SUCCEEDED:
        {
            // when succeeded, keep the motor at the home position
            double desired_torque =
                execute_position_controller(homing_state_.target_position_rad);

            set_torque(desired_torque);
            break;
        }

        case HomingReturnCode::RUNNING:
        {
            // number of steps after which the distance limit is reached
            const uint32_t max_step_count =
                std::abs(homing_state_.search_distance_limit_rad /
                         homing_state_.profile_step_size_rad);

            // abort if distance limit is reached
            if (homing_state_.step_count >= max_step_count)
            {
                set_torque(0.0);
                homing_state_.status = HomingReturnCode::FAILED;

                rt_printf(
                    "BlmcJointModule::update_homing(): "
                    "ERROR: Failed to find index with joint [%d].\n",
                    homing_state_.joint_id);
                break;
            }

            // -- EXECUTE ONE STEP

            homing_state_.step_count++;
            homing_state_.target_position_rad +=
                homing_state_.profile_step_size_rad;

#ifdef VERBOSE
            const double current_position = get_measured_angle();
            if (homing_state_.step_count % 100 == 0)
            {
                rt_printf("[%d] cur: %f,\t des: %f\n",
                          homing_state_.joint_id,
                          current_position,
                          homing_state_.target_position_rad);
            }
#endif

            // FIXME: add a safety check to stop if following error gets too
            // big.

            const double desired_torque =
                execute_position_controller(homing_state_.target_position_rad);
            set_torque(desired_torque);

            // Check if new encoder index was observed
            const long int actual_index_time =
                get_motor_measurement_index(mi::encoder_index);
            if (actual_index_time > homing_state_.last_encoder_index_time_index)
            {
                // -- FINISHED
                const double index_angle = get_measured_index_angle();

                // Store the end position of the homing so it can be used to
                // determine the travelled distance.
                homing_state_.end_position = index_angle;

                // set the zero angle
                set_zero_angle(index_angle + homing_state_.home_offset_rad);

                // adjust target_position according to the new zero
                homing_state_.target_position_rad -= zero_angle_;

<<<<<<< HEAD
// #ifdef VERBOSE
                rt_printf("[%d] Zero angle is=%f\n", homing_state_.joint_id,
=======
#ifdef VERBOSE
                rt_printf("[%d] Zero angle is=%f\n",
                          homing_state_.joint_id,
>>>>>>> 6b916486
                          zero_angle_);
                rt_printf("[%d] Index angle is=%f\n",
                          homing_state_.joint_id,
                          index_angle);
// #endif

                homing_state_.status = HomingReturnCode::SUCCEEDED;
            }

            break;
        }
    }

    return homing_state_.status;
}

double BlmcJointModule::get_distance_travelled_during_homing() const
{
    if (homing_state_.status != HomingReturnCode::SUCCEEDED)
    {
        throw std::runtime_error(
            "Homing status needs to be SUCCEEDED to determine travelled "
            "distance.");
    }

    return homing_state_.end_position - homing_state_.start_position;
}

}  // namespace blmc_robots<|MERGE_RESOLUTION|>--- conflicted
+++ resolved
@@ -410,19 +410,14 @@
                 // adjust target_position according to the new zero
                 homing_state_.target_position_rad -= zero_angle_;
 
-<<<<<<< HEAD
-// #ifdef VERBOSE
-                rt_printf("[%d] Zero angle is=%f\n", homing_state_.joint_id,
-=======
 #ifdef VERBOSE
                 rt_printf("[%d] Zero angle is=%f\n",
                           homing_state_.joint_id,
->>>>>>> 6b916486
                           zero_angle_);
                 rt_printf("[%d] Index angle is=%f\n",
                           homing_state_.joint_id,
                           index_angle);
-// #endif
+#endif
 
                 homing_state_.status = HomingReturnCode::SUCCEEDED;
             }
